--- conflicted
+++ resolved
@@ -7,42 +7,6 @@
 
 main :: IO ()
 main = do
-<<<<<<< HEAD
-  -- 1) Создаём аллели с помощью безопасного конструктора
-  let Just alleleA = makeAllele 'A' "гребень"
-      Just allelea = makeAllele 'a' "нет гребня"
-      Just alleleB = makeAllele 'B' "оперённые ноги"
-      Just alleleb = makeAllele 'b' "голые ноги"
-
-  -- 2) Строим родительские генотипы
-  let parent1Genes =
-        sequence
-          [ makeGen "comb" (alleleA, alleleA),
-            makeGen "legs" (alleleB, alleleB)
-          ]
-      parent2Genes =
-        sequence
-          [ makeGen "comb" (alleleA, allelea),
-            makeGen "legs" (alleleb, alleleb)
-          ]
-
-  let Just rooster = parent1Genes >>= makeGenotype
-      Just hen = parent2Genes >>= makeGenotype
-
-  -- 3) Печатаем информацию о родителях
-  printIndividual "Петух (AABB)" rooster
-  printIndividual "Курица (Aabb)" hen
-
-  -- 4) Получаем первое поколение (F1)
-  let f1 = cross rooster hen
-      f1Genotypes = getGenotypes f1
-
-  putStrLn "\n--- Первое поколение (F1) ---"
-  mapM_ printIndividualSimple f1Genotypes
-
-  -- 5) Соотношение по генотипам в F1
-  putStrLn "\n--- Соотношение по генотипам в F1 ---"
-=======
   -- Alleles:
   -- A – comb
   -- a – no comb
@@ -100,28 +64,12 @@
 
   -- Print genotype ratio in F1
   putStrLn "\n--- Соотношение по генотипам ---"
->>>>>>> 0fa73aad
+
   Map.foldrWithKey
     (\g count acc -> putStrLn (prettyGenotype g ++ " : " ++ show count) >> acc)
     (return ())
-<<<<<<< HEAD
-    (genotypeRatio f1)
 
--- | Печать полной информации об индивидууме
-printIndividual :: String -> Genotype -> IO ()
-printIndividual label genotype = do
-  putStrLn $ "\n" ++ label
-  putStrLn $ "Генотип: " ++ prettyGenotype genotype
-  putStrLn $ "Фенотип:\n" ++ prettyPhenotype (phenotypeFromGenotype genotype)
-
--- | Печать без заголовка (для списка потомков)
-printIndividualSimple :: Genotype -> IO ()
-printIndividualSimple genotype = do
-  putStrLn $ "Генотип: " ++ prettyGenotype genotype
-  putStrLn $ "Фенотип:\n" ++ prettyPhenotype (phenotypeFromGenotype genotype)
-=======
     (genotypeRatio gen1)
 
   -- Punnett square for first generation
   drawPunnett gen1List
->>>>>>> 0fa73aad
